import { describe, it, expect, vi, beforeEach } from 'vitest'
import { createTestingPinia, type TestingPinia } from '@pinia/testing'
import { setActivePinia } from 'pinia'
import { useItemsManager } from './useItemsManager'
import { useCategoriesStore } from 'src/stores/categories'
import type { BaseItemUI } from 'src/types'

type TestItem = BaseItemUI

const createItemForSave = (item: TestItem) => ({
  name: item.name.trim(),
  category_id: item.categoryId,
  amount: item.amount,
})

let pinia: TestingPinia

beforeEach(() => {
  pinia = createTestingPinia({ createSpy: vi.fn })
  setActivePinia(pinia)
  const categoriesStore = useCategoriesStore()
  categoriesStore.categories = [
    {
      id: 'c1',
      name: 'Food',
      color: '#f00',
      created_at: '',
      updated_at: '',
      icon: 'eva-pricetags-outline',
<<<<<<< HEAD
=======
      templates: [],
>>>>>>> 5b3c7e5e
    },
    {
      id: 'c2',
      name: 'Rent',
      color: '#0f0',
      created_at: '',
      updated_at: '',
      icon: 'eva-pricetags-outline',
<<<<<<< HEAD
    },
  ]
  categoriesStore.getCategoryById = vi
    .fn()
    .mockImplementation((categoryId: string) =>
      categoryId === 'c1'
        ? {
            id: 'c1',
            name: 'Food',
            color: '#f00',
=======
      templates: [],
    },
  ]
  categoriesStore.getCategoryById = vi.fn().mockImplementation((categoryId: string) =>
    categoryId === 'c1'
      ? {
          id: 'c1',
          name: 'Food',
          color: '#f00',
          created_at: '',
          owner_id: 'u',
          updated_at: '',
          icon: 'eva-pricetags-outline',
        }
      : categoryId === 'c2'
        ? {
            id: 'c2',
            name: 'Rent',
            color: '#0f0',
>>>>>>> 5b3c7e5e
            created_at: '',
            owner_id: 'u',
            updated_at: '',
            icon: 'eva-pricetags-outline',
          }
<<<<<<< HEAD
        : categoryId === 'c2'
          ? {
              id: 'c2',
              name: 'Rent',
              color: '#0f0',
              created_at: '',
              owner_id: 'u',
              updated_at: '',
              icon: 'eva-pricetags-outline',
            }
          : undefined,
    )
=======
        : undefined,
  )
>>>>>>> 5b3c7e5e
})

describe('initialization', () => {
  it('starts with empty items and derived state', () => {
    const m = useItemsManager<TestItem>({ itemsPropertyName: 'items', createItemForSave })
    expect(m.items.value).toEqual([])
    expect(m.totalAmount.value).toBe(0)
    expect(m.hasValidItems.value).toBe(false)
    expect(m.hasDuplicateItems.value).toBe(false)
    expect(m.isValidForSave.value).toBe(false)
    expect(m.categoryGroups.value).toEqual([])
  })
})

describe('add/update/remove', () => {
  it('adds item with provided category and color', () => {
    const m = useItemsManager<TestItem>({ itemsPropertyName: 'items', createItemForSave })
    m.addItem('c1', '#f00')
    expect(m.items.value.length).toBe(1)
    const item = m.items.value[0]!
    expect(item.categoryId).toBe('c1')
    expect(item.color).toBe('#f00')
  })

  it('updates existing item by id', () => {
    const m = useItemsManager<TestItem>({ itemsPropertyName: 'items', createItemForSave })
    m.addItem('c1', '#f00')
    const id = m.items.value[0]!.id
    m.updateItem(id, { name: 'Apples', amount: 10, categoryId: 'c1', color: '#f00' })
    expect(m.items.value[0]).toMatchObject({ name: 'Apples', amount: 10 })
  })

  it('removeItem deletes item by id', () => {
    const m = useItemsManager<TestItem>({ itemsPropertyName: 'items', createItemForSave })
    m.addItem('c1', '#f00')
    const id = m.items.value[0]!.id
    m.removeItem(id)
    expect(m.items.value.length).toBe(0)
  })
})

describe('validation and duplicates', () => {
  it('calculates total and validity', () => {
    const m = useItemsManager<TestItem>({ itemsPropertyName: 'items', createItemForSave })
    m.addItem('c1', '#f00')
    const id = m.items.value[0]!.id
    m.updateItem(id, { name: 'Apples', amount: 25, categoryId: 'c1', color: '#f00' })
    expect(m.totalAmount.value).toBe(25)
    expect(m.hasValidItems.value).toBe(true)
    expect(m.isValidForSave.value).toBe(true)
  })

  it('flags duplicates by name+category when both set and name non-empty', () => {
    const m = useItemsManager<TestItem>({ itemsPropertyName: 'items', createItemForSave })
    m.addItem('c1', '#f00')
    m.addItem('c1', '#f00')
    const [a, b] = m.items.value
    m.updateItem(a!.id, { name: 'Apples', amount: 5, categoryId: 'c1', color: '#f00' })
    m.updateItem(b!.id, { name: 'apples', amount: 7, categoryId: 'c1', color: '#f00' })
    expect(m.hasDuplicateItems.value).toBe(true)
    expect(m.isValidForSave.value).toBe(false)
  })
})

describe('grouping and used categories', () => {
  it('groups items by category and computes subtotals', () => {
    const m = useItemsManager<TestItem>({ itemsPropertyName: 'items', createItemForSave })
    m.addItem('c1', '#f00')
    m.addItem('c2', '#0f0')
    const [a, b] = m.items.value
    m.updateItem(a!.id, { name: 'Apples', amount: 10, categoryId: 'c1', color: '#f00' })
    m.updateItem(b!.id, { name: 'Rent', amount: 1000, categoryId: 'c2', color: '#0f0' })

    const groups = m.categoryGroups.value
    expect(groups.length).toBe(2)
    const g1 = groups.find((g) => g.categoryId === 'c1')
    const g2 = groups.find((g) => g.categoryId === 'c2')
    expect(g1?.subtotal).toBe(10)
    expect(g2?.subtotal).toBe(1000)
    expect(m.getUsedCategoryIds()).toEqual(['c1', 'c2'])
  })
})

describe('loading and serialization', () => {
  it('loads items from entity using categories for color', () => {
    const m = useItemsManager<TestItem>({
      itemsPropertyName: 'entity_items',
      createItemForSave,
    })
    const entity = {
      entity_items: [
        { id: 'i1', name: 'Bread', category_id: 'c1', amount: 4 },
        { id: 'i2', name: 'Flat', category_id: 'c2', amount: 900 },
      ],
    }
    m.loadItemsFromEntity(entity)
    expect(m.items.value.length).toBe(2)
    expect(m.items.value[0]).toMatchObject({ color: '#f00' })
    expect(m.items.value[1]).toMatchObject({ color: '#0f0' })
  })

  it('loads items from template mapping to temp ids', () => {
    const m = useItemsManager<TestItem>({ itemsPropertyName: 'items', createItemForSave })
    m.loadItemsFromTemplate([{ id: 'x', name: 'Cheese', category_id: 'c1', amount: 8 }])
    expect(m.items.value.length).toBe(1)
    expect(m.items.value[0]!.id.startsWith('temp_')).toBe(true)
  })

  it('getItemsForSave filters invalid and maps via factory', () => {
    const m = useItemsManager<TestItem>({ itemsPropertyName: 'items', createItemForSave })
    m.addItem('c1', '#f00')
    const id = m.items.value[0]!.id
    m.updateItem(id, { name: ' Milk ', amount: 3, categoryId: 'c1', color: '#f00' })
    m.addItem('c2', '#0f0')
    // leave second item invalid
    const saved = m.getItemsForSave()
    expect(saved).toEqual([{ name: 'Milk', category_id: 'c1', amount: 3 }])
  })

  it('clearItems resets items array', () => {
    const m = useItemsManager<TestItem>({ itemsPropertyName: 'items', createItemForSave })
    m.addItem('c1', '#f00')
    expect(m.items.value.length).toBe(1)
    m.clearItems()
    expect(m.items.value.length).toBe(0)
  })
})<|MERGE_RESOLUTION|>--- conflicted
+++ resolved
@@ -27,10 +27,7 @@
       created_at: '',
       updated_at: '',
       icon: 'eva-pricetags-outline',
-<<<<<<< HEAD
-=======
       templates: [],
->>>>>>> 5b3c7e5e
     },
     {
       id: 'c2',
@@ -39,18 +36,6 @@
       created_at: '',
       updated_at: '',
       icon: 'eva-pricetags-outline',
-<<<<<<< HEAD
-    },
-  ]
-  categoriesStore.getCategoryById = vi
-    .fn()
-    .mockImplementation((categoryId: string) =>
-      categoryId === 'c1'
-        ? {
-            id: 'c1',
-            name: 'Food',
-            color: '#f00',
-=======
       templates: [],
     },
   ]
@@ -70,29 +55,13 @@
             id: 'c2',
             name: 'Rent',
             color: '#0f0',
->>>>>>> 5b3c7e5e
             created_at: '',
             owner_id: 'u',
             updated_at: '',
             icon: 'eva-pricetags-outline',
           }
-<<<<<<< HEAD
-        : categoryId === 'c2'
-          ? {
-              id: 'c2',
-              name: 'Rent',
-              color: '#0f0',
-              created_at: '',
-              owner_id: 'u',
-              updated_at: '',
-              icon: 'eva-pricetags-outline',
-            }
-          : undefined,
-    )
-=======
         : undefined,
   )
->>>>>>> 5b3c7e5e
 })
 
 describe('initialization', () => {
