import { describe, it, expect, vi, beforeEach } from 'vitest'
import { createTestingPinia, type TestingPinia } from '@pinia/testing'
import { setActivePinia } from 'pinia'
import { usePlanItems } from './usePlanItems'
import type { PlanWithItems } from 'src/api'
import { useCategoriesStore } from 'src/stores/categories'

let pinia: TestingPinia

beforeEach(() => {
  pinia = createTestingPinia({ createSpy: vi.fn })
  setActivePinia(pinia)
  const categoriesStore = useCategoriesStore()
  categoriesStore.categories = [
    {
      id: 'food',
      name: 'Food',
      color: '#f00',
      created_at: '',
      updated_at: '',
      icon: 'eva-pricetags-outline',
<<<<<<< HEAD
    },
  ]
  categoriesStore.getCategoryById = vi
    .fn()
    .mockImplementation((categoryId: string) =>
      categoryId === 'food'
        ? {
            id: 'food',
            name: 'Food',
            color: '#f00',
            created_at: '',
            updated_at: '',
            icon: 'eva-pricetags-outline',
          }
        : undefined,
    )
=======
      templates: [],
    },
  ]
  categoriesStore.getCategoryById = vi.fn().mockImplementation((categoryId: string) =>
    categoryId === 'food'
      ? {
          id: 'food',
          name: 'Food',
          color: '#f00',
          created_at: '',
          updated_at: '',
          icon: 'eva-pricetags-outline',
        }
      : undefined,
  )
>>>>>>> 5b3c7e5e
})

describe('plan items manager mapping', () => {
  it('exposes items and derived flags', () => {
    const p = usePlanItems()
    expect(p.planItems.value).toEqual([])
    expect(p.hasDuplicateItems.value).toBe(false)
    expect(p.isValidForSave.value).toBe(false)
  })

  it('add/update/remove items', () => {
    const p = usePlanItems()
    p.addPlanItem('food', '#f00')
    expect(p.planItems.value.length).toBe(1)
    const id = p.planItems.value[0]!.id
    p.updatePlanItem(id, { name: 'Bread', amount: 3, categoryId: 'food', color: '#f00' })
    expect(p.totalAmount.value).toBe(3)
    p.removePlanItem(id)
    expect(p.planItems.value.length).toBe(0)
  })

  it('loads from plan entity', () => {
    const p = usePlanItems()
    const plan: PlanWithItems = {
      id: 'p1',
      owner_id: 'u',
      template_id: 'tpl1',
      name: 'Plan',
      start_date: '2024-01-01',
      end_date: '2024-01-31',
      status: 'active',
      total: 0,
      currency: 'USD',
      created_at: '2024-01-01',
      updated_at: '2024-01-02',
      plan_items: [
        {
          id: 'i1',
          plan_id: 'p1',
          name: 'Bread',
          category_id: 'food',
          amount: 5,
          created_at: '2024-01-01',
          updated_at: '2024-01-02',
        },
      ],
    }
    p.loadPlanItems(plan)
    expect(p.planItems.value.length).toBe(1)
    expect(p.planItems.value[0]).toMatchObject({ name: 'Bread', categoryId: 'food', amount: 5 })
  })

  it('serializes items for save and clears', () => {
    const p = usePlanItems()
    p.addPlanItem('food', '#f00')
    const id = p.planItems.value[0]!.id
    p.updatePlanItem(id, { name: ' Milk ', amount: 2, categoryId: 'food', color: '#f00' })
    const out = p.getPlanItemsForSave()
    expect(out).toEqual([{ name: 'Milk', category_id: 'food', amount: 2 }])
    p.clearPlanItems()
    expect(p.planItems.value.length).toBe(0)
  })

  it('loads from template items generating temp ids', () => {
    const p = usePlanItems()
    p.loadPlanItemsFromTemplate([{ id: 'x', name: 'Cheese', category_id: 'food', amount: 7 }])
    expect(p.planItems.value.length).toBe(1)
    expect(p.planItems.value[0]!.id.startsWith('temp_')).toBe(true)
  })
})<|MERGE_RESOLUTION|>--- conflicted
+++ resolved
@@ -19,24 +19,6 @@
       created_at: '',
       updated_at: '',
       icon: 'eva-pricetags-outline',
-<<<<<<< HEAD
-    },
-  ]
-  categoriesStore.getCategoryById = vi
-    .fn()
-    .mockImplementation((categoryId: string) =>
-      categoryId === 'food'
-        ? {
-            id: 'food',
-            name: 'Food',
-            color: '#f00',
-            created_at: '',
-            updated_at: '',
-            icon: 'eva-pricetags-outline',
-          }
-        : undefined,
-    )
-=======
       templates: [],
     },
   ]
@@ -52,7 +34,6 @@
         }
       : undefined,
   )
->>>>>>> 5b3c7e5e
 })
 
 describe('plan items manager mapping', () => {
