<template>
  <ListPageLayout
    title="Categories"
    description="Standard categories available for all expense tracking"
    :show-create-button="false"
  >
    <!-- Search and Sort Section -->
    <SearchAndSort
      :search-query="searchQuery"
      :sort-by="sortBy"
      search-placeholder="Search categories..."
      :sort-options="sortOptions"
      @update:search-query="searchQuery = $event"
      @update:sort-by="sortBy = $event"
    />

    <!-- Loading State -->
    <ListPageSkeleton
      v-if="categoriesStore.isLoading"
      :count="8"
    />

    <!-- Categories Grid -->
    <div
      v-else-if="filteredCategories.length > 0"
      class="row q-col-gutter-md"
    >
      <div
        v-for="category in filteredCategories"
        :key="category.id"
        class="col-12 col-sm-6 col-md-4 col-lg-3"
      >
        <q-card
          flat
          bordered
          class="full-height"
        >
          <q-item
            clickable
            class="q-pa-md full-height"
            @click="openCategoryPreview(category)"
          >
            <!-- Mobile Layout: Icon + Title in same row -->
            <q-item-section
              v-if="$q.screen.xs"
              avatar
            >
<<<<<<< HEAD
              <q-icon
                :name="category.icon"
                size="24px"
              />
            </q-avatar>

            <div class="text-weight-medium text-body1 q-mb-xs">
              {{ category.name }}
            </div>

            <div class="text-caption text-grey-6">
              {{ category.color }}
            </div>
          </q-card-section>
=======
              <q-avatar
                :style="{ backgroundColor: category.color }"
                size="40px"
                text-color="white"
              >
                <q-icon
                  :name="category.icon"
                  size="20px"
                />
              </q-avatar>
            </q-item-section>

            <q-item-section v-if="$q.screen.xs">
              <q-item-label class="text-weight-medium text-body1">
                {{ category.name }}
              </q-item-label>
              <q-item-label caption>
                {{ category.templates.length }}
                {{ category.templates.length === 1 ? 'template' : 'templates' }}
              </q-item-label>
            </q-item-section>

            <!-- Desktop Layout: Centered vertical layout -->
            <q-item-section
              v-if="!$q.screen.xs"
              class="column items-center text-center q-py-lg"
            >
              <q-avatar
                :style="{ backgroundColor: category.color }"
                size="48px"
                text-color="white"
                class="q-mb-md"
              >
                <q-icon
                  :name="category.icon"
                  size="24px"
                />
              </q-avatar>

              <div class="text-weight-medium text-body1 q-mb-xs">
                {{ category.name }}
              </div>

              <div class="text-caption text-grey-7">
                {{ category.templates.length }}
                {{ category.templates.length === 1 ? 'template' : 'templates' }}
              </div>
            </q-item-section>
          </q-item>
>>>>>>> 5b3c7e5e

          <!-- Color strip at bottom -->
          <div :style="{ backgroundColor: category.color, height: '4px' }"></div>
        </q-card>
      </div>
    </div>

    <!-- Empty State -->
    <q-card
      v-else-if="searchQuery"
      flat
      class="text-center q-py-xl"
    >
      <q-card-section>
        <q-icon
          name="eva-search-outline"
          size="4rem"
          class="text-grey-4 q-mb-md"
        />
        <div class="text-h6 q-mb-sm text-grey-7">No categories found</div>
        <div class="text-body2 text-grey-5 q-mb-lg">Try adjusting your search terms</div>
        <q-btn
          color="primary"
          label="Clear Search"
          unelevated
          @click="searchQuery = ''"
        />
      </q-card-section>
    </q-card>

    <!-- Category Preview Dialog -->
    <CategoryPreviewDialog
      v-model="showPreviewDialog"
      :category="selectedCategory"
      @update:model-value="handleDialogClose"
    />
  </ListPageLayout>
</template>

<script setup lang="ts">
import { ref, computed, onMounted } from 'vue'
import { useQuasar } from 'quasar'
import { useCategoriesStore } from 'src/stores/categories'
import ListPageLayout from 'src/layouts/ListPageLayout.vue'
import SearchAndSort from 'src/components/shared/SearchAndSort.vue'
import ListPageSkeleton from 'src/components/shared/ListPageSkeleton.vue'
import CategoryPreviewDialog from 'src/components/categories/CategoryPreviewDialog.vue'
import type { CategoryWithStats } from 'src/api'

const $q = useQuasar()

const categoriesStore = useCategoriesStore()
const searchQuery = ref('')
const sortBy = ref('name')
const showPreviewDialog = ref(false)
const selectedCategory = ref<CategoryWithStats | null>(null)

const sortOptions = [{ label: 'Name', value: 'name' }]

const filteredCategories = computed(() => {
  let categories = [...categoriesStore.categories]

  if (searchQuery.value.trim()) {
    const query = searchQuery.value.toLowerCase().trim()
    categories = categories.filter((category) => category.name.toLowerCase().includes(query))
  }

  if (sortBy.value === 'name') {
    categories.sort((a, b) => a.name.localeCompare(b.name))
  }

  return categories
})

function openCategoryPreview(category: CategoryWithStats) {
  selectedCategory.value = category
  showPreviewDialog.value = true
}

function handleDialogClose() {
  showPreviewDialog.value = false
  selectedCategory.value = null
}

onMounted(() => {
  categoriesStore.loadCategories({ includeTemplateStats: true })
})
</script><|MERGE_RESOLUTION|>--- conflicted
+++ resolved
@@ -45,22 +45,6 @@
               v-if="$q.screen.xs"
               avatar
             >
-<<<<<<< HEAD
-              <q-icon
-                :name="category.icon"
-                size="24px"
-              />
-            </q-avatar>
-
-            <div class="text-weight-medium text-body1 q-mb-xs">
-              {{ category.name }}
-            </div>
-
-            <div class="text-caption text-grey-6">
-              {{ category.color }}
-            </div>
-          </q-card-section>
-=======
               <q-avatar
                 :style="{ backgroundColor: category.color }"
                 size="40px"
@@ -110,7 +94,6 @@
               </div>
             </q-item-section>
           </q-item>
->>>>>>> 5b3c7e5e
 
           <!-- Color strip at bottom -->
           <div :style="{ backgroundColor: category.color, height: '4px' }"></div>
